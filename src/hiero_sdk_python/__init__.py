--- conflicted
+++ resolved
@@ -107,11 +107,8 @@
     "TokenUpdateNftsTransaction",
     "TokenBurnTransaction",
     "TokenGrantKycTransaction",
-<<<<<<< HEAD
     "TokenRelationship",
-=======
     "TokenUpdateTransaction",
->>>>>>> a2facb87
 
     # Transaction
     "TransferTransaction",
