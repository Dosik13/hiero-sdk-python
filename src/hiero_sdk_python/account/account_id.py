--- conflicted
+++ resolved
@@ -66,7 +66,6 @@
         """
         return f"{self.shard}.{self.realm}.{self.num}"
 
-<<<<<<< HEAD
     def __repr__(self):
         """
         Returns the repr representation of the AccountId.
@@ -77,7 +76,7 @@
             if not isinstance(other, AccountId):
                 return False
             return (self.shard, self.realm, self.num) == (other.shard, other.realm, other.num)
-=======
+
     def __eq__(self, other: object) -> bool:
         """
         Checks equality between two AccountId instances.
@@ -89,7 +88,6 @@
         if not isinstance(other, AccountId):
             return False
         return (self.shard, self.realm, self.num) == (other.shard, other.realm, other.num)
->>>>>>> 366c7837
 
     def __hash__(self) -> int:
         """Returns a hash value for the AccountId instance."""
