from hiero_sdk_python.file.file_id import FileId
from hiero_sdk_python.tokens.token_id import TokenId
from hiero_sdk_python.consensus.topic_id import TopicId
from hiero_sdk_python.account.account_id import AccountId


class TransactionReceipt:
    """
    Represents the receipt of a transaction.

    The receipt contains information about the status and result of a transaction,
    such as the TokenId or AccountId involved.

    Attributes:
        status (ResponseCode): The status code of the transaction.
        _receipt_proto (TransactionReceiptProto): The underlying protobuf receipt.
    """

    def __init__(self, receipt_proto, transaction_id=None):
        """
        Initializes the TransactionReceipt with the provided protobuf receipt.

        Args:
            receipt_proto (TransactionReceiptProto): The protobuf transaction receipt.
        """
        self._transaction_id = transaction_id
        self.status = receipt_proto.status
        self._receipt_proto = receipt_proto

    @property
    def tokenId(self):
        """
        Retrieves the TokenId associated with the transaction receipt, if available.

        Returns:
            TokenId or None: The TokenId if present; otherwise, None.
        """
        if self._receipt_proto.HasField('tokenID') and self._receipt_proto.tokenID.tokenNum != 0:
            return TokenId._from_proto(self._receipt_proto.tokenID)
        else:
            return None

    @property
    def topicId(self):
        """
        Retrieves the TopicId associated with the transaction receipt, if available.

        Returns:
            TopicId or None: The TopicId if present; otherwise, None.
        """
        if self._receipt_proto.HasField('topicID') and self._receipt_proto.topicID.topicNum != 0:
            return TopicId._from_proto(self._receipt_proto.topicID)
        else:
            return None

    @property
    def accountId(self):
        """
        Retrieves the AccountId associated with the transaction receipt, if available.

        Returns:
            AccountId or None: The AccountId if present; otherwise, None.
        """
        if self._receipt_proto.HasField('accountID') and self._receipt_proto.accountID.accountNum != 0:
            return AccountId._from_proto(self._receipt_proto.accountID)
        else:
            return None

    @property
    def serial_numbers(self):
        """
        Retrieves the serial numbers associated with the transaction receipt, if available.
        
        Returns:
            list of int: The serial numbers if present; otherwise, an empty list.
        """
        return self._receipt_proto.serialNumbers

    @property
<<<<<<< HEAD
    def fileId(self):
        """
        Returns the file ID associated with this receipt.
        """
        if self._receipt_proto.HasField('fileID') and self._receipt_proto.fileID.fileNum != 0:
            return FileId._from_proto(self._receipt_proto.fileID)
        else:
            return None
=======
    def transaction_id(self):
        """
        Returns the transaction ID associated with this receipt.

        Returns:
            TransactionId: The transaction ID.
        """
        return self._transaction_id
>>>>>>> c494f0f1

    def _to_proto(self):
        """
        Returns the underlying protobuf transaction receipt.

        Returns:
            TransactionReceiptProto: The protobuf transaction receipt.
        """
        return self._receipt_proto

    @classmethod
    def _from_proto(cls, proto, transaction_id=None):
        return cls(receipt_proto=proto, transaction_id=transaction_id)<|MERGE_RESOLUTION|>--- conflicted
+++ resolved
@@ -77,7 +77,6 @@
         return self._receipt_proto.serialNumbers
 
     @property
-<<<<<<< HEAD
     def fileId(self):
         """
         Returns the file ID associated with this receipt.
@@ -86,7 +85,8 @@
             return FileId._from_proto(self._receipt_proto.fileID)
         else:
             return None
-=======
+          
+    @property
     def transaction_id(self):
         """
         Returns the transaction ID associated with this receipt.
@@ -95,7 +95,6 @@
             TransactionId: The transaction ID.
         """
         return self._transaction_id
->>>>>>> c494f0f1
 
     def _to_proto(self):
         """
